--- conflicted
+++ resolved
@@ -26,11 +26,7 @@
                 <![CDATA[
                 <tree string="Categories">
                     <field name="name" select="1"/>
-<<<<<<< HEAD
-                    <field name="active" select="2"/>
-=======
                     <field name="active" select="2" tree_invisible="1"/>
->>>>>>> f5ed119f
                 </tree>
                 ]]>
             </field>
