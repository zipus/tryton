# -*- coding: utf-8 -*-
#This file is part of Tryton.  The COPYRIGHT file at the top level of
#this repository contains the full copyright notices and license terms.
{
    'name': 'Purchase Shipment Cost',
    'name_de_DE': 'Einkauf Versandkosten',
<<<<<<< HEAD
    'name_fr_FR': 'Coût des expéditions fournisseur',
=======
    'name_es_AR': 'Compras: Costo de envíos',
    'name_es_ES': 'Coste de envío en las compras',
>>>>>>> 4066ced5
    'version': '2.3.0',
    'author': 'B2CK',
    'email': 'info@b2ck.com',
    'website': 'http://www.tryton.org/',
    'description': 'Add purchase shipment cost',
    'description_de_DE': '''
    - Fügt Versandkosten für Einkäufe hinzu.
    ''',
<<<<<<< HEAD
    'description_fr_FR': 'Ajoute la gestion des coûts des expéditions '\
        'fournisseur.',
=======
    'description_es_AR': 'Añade costo de envío a la compra',
    'description_es_ES': 'Añade coste de envío en las compras',
>>>>>>> 4066ced5
     'depends': [
        'ir',
        'res',
        'carrier',
        'currency',
        'stock',
    ],
    'extras_depend': [
        'account_stock_continental',
        'account_product',
        ],
    'xml': [
        'stock.xml',
        'carrier.xml',
    ],
    'translation': [
        'locale/de_DE.po',
<<<<<<< HEAD
        'locale/fr_FR.po',
=======
        'locale/es_AR.po',
        'locale/es_ES.po',
>>>>>>> 4066ced5
    ],
}<|MERGE_RESOLUTION|>--- conflicted
+++ resolved
@@ -4,12 +4,9 @@
 {
     'name': 'Purchase Shipment Cost',
     'name_de_DE': 'Einkauf Versandkosten',
-<<<<<<< HEAD
     'name_fr_FR': 'Coût des expéditions fournisseur',
-=======
     'name_es_AR': 'Compras: Costo de envíos',
     'name_es_ES': 'Coste de envío en las compras',
->>>>>>> 4066ced5
     'version': '2.3.0',
     'author': 'B2CK',
     'email': 'info@b2ck.com',
@@ -18,13 +15,10 @@
     'description_de_DE': '''
     - Fügt Versandkosten für Einkäufe hinzu.
     ''',
-<<<<<<< HEAD
     'description_fr_FR': 'Ajoute la gestion des coûts des expéditions '\
         'fournisseur.',
-=======
     'description_es_AR': 'Añade costo de envío a la compra',
     'description_es_ES': 'Añade coste de envío en las compras',
->>>>>>> 4066ced5
      'depends': [
         'ir',
         'res',
@@ -42,11 +36,8 @@
     ],
     'translation': [
         'locale/de_DE.po',
-<<<<<<< HEAD
         'locale/fr_FR.po',
-=======
         'locale/es_AR.po',
         'locale/es_ES.po',
->>>>>>> 4066ced5
     ],
 }