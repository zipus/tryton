--- conflicted
+++ resolved
@@ -1,10 +1,4 @@
-<<<<<<< HEAD
-import corporation_type
-import partner
-import state
-import country
-import address
-=======
+
 # Copyright (c) 2004-2007 TINY SPRL. (http://tiny.be)
 # Copyright (c) 2007 Cedric Krier.
 # Copyright (c) 2007 Bertrand Chenal.
@@ -32,5 +26,8 @@
 #
 ##############################################################################
 
+import corporation_type
 import partner
->>>>>>> 9939cf07
+import state
+import country
+import address