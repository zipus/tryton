--- conflicted
+++ resolved
@@ -62,11 +62,7 @@
        ('subflow', 'Subflow'),
        ('stopall', 'Stop All'),
        ], 'Kind', required=True)
-<<<<<<< HEAD
-    action = fields.Char('Action', size=None)
-=======
     action = fields.Char('Action')
->>>>>>> 6877b057
     flow_start = fields.Boolean('Flow Start')
     flow_stop = fields.Boolean('Flow Stop')
     subflow =  fields.Many2One('workflow', 'Subflow')
@@ -120,15 +116,10 @@
     _description = __doc__
     workflow = fields.Many2One('workflow', 'Workflow', ondelete="restrict")
     uid = fields.Integer('User ID')
-<<<<<<< HEAD
     res_id = fields.Integer('Resource ID', required=True)
-    res_type = fields.Char('Resource Model', size=64, required=True)
-    state = fields.Char('State', size=32, required=True)
-=======
     res_id = fields.Integer('Resource ID')
     res_type = fields.Char('Resource Model')
     state = fields.Char('State')
->>>>>>> 6877b057
 
     def _auto_init(self, cursor, module_name):
         super(WorkflowInstance, self)._auto_init(cursor, module_name)
