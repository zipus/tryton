--- conflicted
+++ resolved
@@ -197,9 +197,6 @@
                 or (package_state in ('to install', 'to upgrade')):
             init_module_objects(cursor, module, modules)
             init_module_wizards(cursor, module, wizards)
-<<<<<<< HEAD
-            demo = hasattr(package, 'demo') \
-                    or (package_demo and package_state != 'installed')
 
             #Instanciate a new parser for the package:
             tryton_parser = tools.TrytondXmlHandler(
@@ -207,8 +204,6 @@
                 pool=pooler.get_pool(cursor.dbname),
                 module=module,)
 
-=======
->>>>>>> c882bdf5
             for filename in package.datas.get('xml', []):
                 mode = 'update'
                 if hasattr(package, 'init') or package_state=='to install':
@@ -240,14 +235,7 @@
                 translation_obj = pool.get('ir.translation')
                 translation_obj.translation_import(cursor, 0, lang2, module,
                         tools.file_open(OPJ(module, filename)))
-<<<<<<< HEAD
-            if demo:
-                cursor.execute('UPDATE ir_module_module SET demo = %s ' \
-                        'WHERE name = %s', (True, package.name))
-
-=======
-            package_todo.append(package.name)
->>>>>>> c882bdf5
+
             cursor.execute("UPDATE ir_module_module SET state = 'installed' " \
                     "WHERE name = %s", (package.name,))
         cursor.commit()
